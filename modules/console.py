"""
  MAVProxy console

  uses lib/console.py for display
"""

import os, sys, math, time

mpstate = None

sys.path.insert(0, os.path.join(os.path.dirname(os.path.realpath(__file__)), 'lib'))
<<<<<<< HEAD
import wxconsole
import textconsole
=======
import wxconsole, textconsole, mp_elevation
>>>>>>> 6f262522

class module_state(object):
    def __init__(self):
        '''Flight time vars'''
        self.in_air = False
        self.start_time = 0.0
        self.total_time = 0.0

def name():
    '''return module name'''
    return "console"

def description():
    '''return module description'''
    return "GUI console"

def init(_mpstate):
    '''initialise module'''
    global mpstate
    mpstate = _mpstate
    mpstate.console_state = module_state()
    mpstate.console = wxconsole.MessageConsole(title='Console')

    # setup some default status information
    mpstate.console.set_status('Mode', 'UNKNOWN', row=0, fg='blue')
    mpstate.console.set_status('GPS', 'GPS: --', fg='red', row=0)
    mpstate.console.set_status('Vcc', 'Vcc: --', fg='red', row=0)
    mpstate.console.set_status('Radio', 'Radio: --', row=0)
    mpstate.console.set_status('Heading', 'Hdg ---/---', row=2)
    mpstate.console.set_status('Alt', 'Alt ---', row=2)
    mpstate.console.set_status('AGL', 'AGL ---', row=2)
    mpstate.console.set_status('AirSpeed', 'AirSpeed --', row=2)
    mpstate.console.set_status('GPSSpeed', 'GPSSpeed --', row=2)
    mpstate.console.set_status('Thr', 'Thr ---', row=2)
    mpstate.console.set_status('Roll', 'Roll ---', row=2)
    mpstate.console.set_status('Pitch', 'Pitch ---', row=2)
    mpstate.console.set_status('WP', 'WP --', row=3)
    mpstate.console.set_status('WPDist', 'Distance ---', row=3)
    mpstate.console.set_status('WPBearing', 'Bearing ---', row=3)
    mpstate.console.set_status('AltError', 'AltError --', row=3)
    mpstate.console.set_status('AspdError', 'AspdError --', row=3)
    mpstate.console.set_status('FlightTime', 'FlightTime --', row=3)

    mpstate.console.ElevationMap = mp_elevation.ElevationModel()
       

def unload():
    '''unload module'''
    mpstate.console = textconsole.SimpleConsole()
        
def mavlink_packet(msg):
    '''handle an incoming mavlink packet'''
    if not isinstance(mpstate.console, textconsole.SimpleConsole):
        return
    if not mpstate.console.is_alive():
        mpstate.console = textconsole.SimpleConsole()
        return
    type = msg.get_type()

    master = mpstate.master()
    state = mpstate.console_state
    # add some status fields
    if type in [ 'GPS_RAW', 'GPS_RAW_INT' ]:
        if ((msg.fix_type == 3 and master.mavlink10()) or
            (msg.fix_type == 2 and not master.mavlink10())):
            mpstate.console.set_status('GPS', 'GPS: OK', fg='green')
        else:
            mpstate.console.set_status('GPS', 'GPS: %u' % msg.fix_type, fg='red')
        if master.mavlink10():
            gps_heading = int(mpstate.status.msgs['GPS_RAW_INT'].cog * 0.01)
        else:
            gps_heading = mpstate.status.msgs['GPS_RAW'].hdg
        mpstate.console.set_status('Heading', 'Hdg %s/%u' % (master.field('VFR_HUD', 'heading', '-'), gps_heading))
    elif type == 'VFR_HUD':
        mpstate.console.set_status('Mode', '%s' % master.flightmode, fg='blue')
        if master.mavlink10():
            alt = master.field('GPS_RAW_INT', 'alt', 0) / 1.0e3
        else:
            alt = master.field('GPS_RAW', 'alt', 0)
        if mpstate.status.wploader.count() > 0:
            wp = mpstate.status.wploader.wp(0)
            home_lat = wp.x
            home_lng = wp.y
        else:
            home_lat = master.field('HOME', 'lat') * 1.0e-7
            home_lng = master.field('HOME', 'lon') * 1.0e-7
        lat = master.field('GLOBAL_POSITION_INT', 'lat') * 1.0e-7
        lng = master.field('GLOBAL_POSITION_INT', 'lon') * 1.0e-7
        rel_alt = master.field('GLOBAL_POSITION_INT', 'relative_alt') * 1.0e-3
        agl_alt = mpstate.console.ElevationMap.GetElevation(home_lat, home_lng) - mpstate.console.ElevationMap.GetElevation(lat, lng)
        agl_alt += rel_alt
        mpstate.console.set_status('Alt', 'Alt %u' % rel_alt)
        mpstate.console.set_status('AGL', 'AGL %u' % agl_alt)
        mpstate.console.set_status('AirSpeed', 'AirSpeed %u' % msg.airspeed)
        mpstate.console.set_status('GPSSpeed', 'GPSSpeed %u' % msg.groundspeed)
        mpstate.console.set_status('Thr', 'Thr %u' % msg.throttle)
        t = time.localtime(msg._timestamp)
        if msg.groundspeed > 3 and not state.in_air:
            state.in_air = True
            state.start_time = time.mktime(t)
        elif msg.groundspeed > 3 and state.in_air:
            state.total_time = time.mktime(t) - state.start_time
            mpstate.console.set_status('FlightTime', 'FlightTime %u:%02u' % (int(state.total_time)/60, int(state.total_time)%60))
        elif msg.groundspeed < 3 and state.in_air:
            state.in_air = False
            state.total_time = time.mktime(t) - state.start_time
            mpstate.console.set_status('FlightTime', 'FlightTime %u:%02u' % (int(state.total_time)/60, int(state.total_time)%60))
    elif type == 'ATTITUDE':
        mpstate.console.set_status('Roll', 'Roll %u' % math.degrees(msg.roll))
        mpstate.console.set_status('Pitch', 'Pitch %u' % math.degrees(msg.pitch))
    elif type == 'HWSTATUS':
        if msg.Vcc >= 4600 and msg.Vcc <= 5100:
            fg = 'green'
        else:
            fg = 'red'
        mpstate.console.set_status('Vcc', 'Vcc %.2f' % (msg.Vcc * 0.001), fg=fg)
    elif type == 'RADIO':
        if msg.rssi < msg.noise+10 or msg.remrssi < msg.remnoise+10:
            fg = 'red'
        else:
            fg = 'black'
        mpstate.console.set_status('Radio', 'Radio %u/%u %u/%u' % (msg.rssi, msg.noise, msg.remrssi, msg.remnoise), fg=fg)
    elif type == 'HEARTBEAT':
        for m in mpstate.mav_master:
            linkdelay = (mpstate.status.highest_msec - m.highest_msec)*1.0e-3
            linkline = "Link %u " % (m.linknum+1)
            if m.linkerror:
                linkline += "down"
                fg = 'red'
            else:
                linkline += "OK (%u pkts, %.2fs delay, %u lost)" % (m.mav_count, linkdelay, m.mav_loss)
                if linkdelay > 1:
                    fg = 'yellow'
                else:
                    fg = 'darkgreen'
            mpstate.console.set_status('Link%u'%m.linknum, linkline, row=1, fg=fg)
    elif type in ['WAYPOINT_CURRENT', 'MISSION_CURRENT']:
        mpstate.console.set_status('WP', 'WP %u' % msg.seq)
    elif type == 'NAV_CONTROLLER_OUTPUT':
        mpstate.console.set_status('WPDist', 'Distance %u' % msg.wp_dist)
        mpstate.console.set_status('WPBearing', 'Bearing %u' % msg.target_bearing)
        mpstate.console.set_status('AltError', 'AltError %d' % msg.alt_error)
        mpstate.console.set_status('AspdError', 'AspdError %.1f' % (msg.aspd_error*0.01))<|MERGE_RESOLUTION|>--- conflicted
+++ resolved
@@ -9,12 +9,7 @@
 mpstate = None
 
 sys.path.insert(0, os.path.join(os.path.dirname(os.path.realpath(__file__)), 'lib'))
-<<<<<<< HEAD
-import wxconsole
-import textconsole
-=======
 import wxconsole, textconsole, mp_elevation
->>>>>>> 6f262522
 
 class module_state(object):
     def __init__(self):
@@ -67,7 +62,7 @@
         
 def mavlink_packet(msg):
     '''handle an incoming mavlink packet'''
-    if not isinstance(mpstate.console, textconsole.SimpleConsole):
+    if not isinstance(mpstate.console, wxconsole.MessageConsole):
         return
     if not mpstate.console.is_alive():
         mpstate.console = textconsole.SimpleConsole()
