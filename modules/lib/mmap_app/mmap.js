function MapPanner(map) {
    var theMapPanner = this;
    this.map = map;
    this.targetLocation = null;
    
    this.animateToCenter = function() {
        var need_more_animation = false;
        var curLocation = theMapPanner.map.getCenter();
        var nextLat = curLocation.lat + (theMapPanner.targetLocation.lat - curLocation.lat) * 0.2;
        var nextLon = curLocation.lon + (theMapPanner.targetLocation.lon - curLocation.lon) * 0.2;
        if (Math.abs(nextLat - curLocation.lat) < 0.00001) {
            nextLat = theMapPanner.targetLocation.lat;
        } else {
            need_more_animation = true;
        }
        if (Math.abs(nextLon - curLocation.lon) < 0.00001) {
            nextLon = theMapPanner.targetLocation.lon;
        } else {
            need_more_animation = true;
        }

        theMapPanner.map.setCenter(new MM.Location(nextLat, nextLon));
        if (need_more_animation) {
            MM.getFrame(this.animateToCenter);
        }
    };

    this.setCenter = function(location) {
        this.targetLocation = location;
        MM.getFrame(this.animateToCenter);
    };

}

function TrailPlotter(marker_clip) {
    this.marker_clip = marker_clip;

    var last_trail_time = 0;

    this.update = function() {
        var now = new Date().getTime();
        if (last_trail_time === 0 || now - last_trail_time > 10000) {
            var trail_marker = this.marker_clip.createDefaultMarker(2);
            this.marker_clip.addMarker(trail_marker, new MM.Location(state.lat, state.lon));
            last_trail_time = now;
        }
    };
}


function ADI(container) {
    var theADI = this;

    this.pitch = -90.0 * Math.PI / 180.0;
    this.roll = 90.0 * Math.PI / 180.0;
    this.targetPitch = 0.0;
    this.targetRoll = 0.0;

    var containerElement = document.getElementById(container);
    console.log('CONTAINER ' + containerElement.offsetWidth + 'x' + containerElement.offsetHeight);
    this.stage = new Kinetic.Stage({
        container: container,
        height: containerElement.offsetHeight,
        width: containerElement.offsetWidth
    });
    this.stage.setScale(containerElement.offsetWidth / 100.0,
                        containerElement.offsetHeight / 100.0);
    this.layer = new Kinetic.Layer();
    this.plane = new Kinetic.Path({
        x: 50,
        y: 50,
        data: "m -26,0 15,0 3,3 M -1,0 l 2,0 M 26,0 l -15,0 -3,3",
        stroke: "black",
        lineJoin: "round",
        strokeWidth: 2.5,
        shadow: {
            color: 'black',
            blur: 5,
            offset: [1, 1],
            alpha: 0.5
        },
        scale: 1.2
    });
    // add the shape to the layer
    this.layer.add(this.plane);
    this.horizon = new Kinetic.Path({
        x: 50,
        y: 50,
        data: "m -100,0 200,0",
        stroke: "black",
        lineJoin: "round",
        strokeWidth: 1.7,
        scale: 1
    });
    this.layer.add(this.horizon);
    // add the layer to the stage
    this.stage.add(this.layer);

    this.drawFromAttitude = function(pitch, roll) {
        var horizon_y = 50.0 + 50.0 * Math.sin(pitch);
        theADI.horizon.setY(horizon_y);
        theADI.horizon.setRotation(-roll);
        theADI.layer.draw();
    };

    this.drawFromAttitude(this.pitch, this.roll);
    
    this.animateToAttitude = function() {
        var need_more_animation = false;
        
        var curPitch = theADI.pitch;
        var nextPitch = curPitch + (theADI.targetPitch - curPitch) * 0.05;
        if (Math.abs(nextPitch - curPitch) < 0.001) {
            nextPitch = theADI.targetPitch;
        } else {
            need_more_animation = true;
        }
        
        var curRoll = theADI.roll;
        var nextRoll = curRoll + (theADI.targetRoll - curRoll) * 0.05;
        if (Math.abs(nextRoll - curRoll) < 0.001) {
            nextRoll = theADI.targetRoll;
        } else {
            need_more_animation = true;
        }
        
        theADI.drawFromAttitude(nextPitch, nextRoll);
        
        theADI.pitch = nextPitch;
        theADI.roll = nextRoll;
        if (need_more_animation) {
            MM.getFrame(theADI.animateToAttitude);
        }
    };
    
    this.setAttitude = function(pitch, roll) {
        this.targetPitch = pitch;
        this.targetRoll = roll;
        MM.getFrame(this.animateToAttitude);
    };
}


function MarkerClip(map) {

    this.map = map;

    var theClip = this;

    var markerDiv = document.createElement('div');
    markerDiv.id = map.parent.id + '-markerClip-' + new Date().getTime();
    markerDiv.style.margin = '0';
    markerDiv.style.padding = '0';
    markerDiv.style.position = 'absolute';
    markerDiv.style.top = '0px';
    markerDiv.style.left = '0px';
    markerDiv.style.width = map.dimensions.x+'px';
    markerDiv.style.height = map.dimensions.y+'px';        
    map.parent.appendChild(markerDiv);    
    
    function onMapChange() {
        theClip.updateMarkers();    
    }

    map.addCallback('drawn', onMapChange);

    map.addCallback('resized', function() {
        markerDiv.style.width = map.dimensions.x+'px';
        markerDiv.style.height = map.dimensions.y+'px';        
        theClip.updateMarkers();
    });

    this.updateMarkers = function() {
        for (var i = 0; i < this.markers.length; i++) {
            this.updateMarkerAt(i);
        }
    };
    
    this.markers = [];
    this.markerLocations = [];
    this.markerOffsets = [];
    
    this.addMarker = function(element, location, offset) {
        element.style.position = 'absolute';
        if (!offset) {
            offset = new MM.Point(element.offsetWidth/2, element.offsetHeight/2);
        }
        markerDiv.appendChild(element);
        this.markers.push(element);
        this.markerLocations.push(location);
        this.markerOffsets.push(offset);
        this.updateMarkerAt(this.markers.length-1);
    };

    this.setMarkerLocation = function(index, location) {
        this.markerLocations[index] = location;
    };
    
    this.updateMarkerAt = function(index) {
        var point = map.locationPoint(this.markerLocations[index]),
        offset = this.markerOffsets[index],
        element = this.markers[index];
        MM.moveElement(element, { 
            x: point.x - offset.x, 
            y: point.y - offset.y,
            scale: 1, width: element.pxsize, height: element.pxsize });
    };

    var createdMarkerCount = 0;

    this.createDefaultMarker = function(size) {
        var marker = document.createElement('div');
        marker.id = map.parent.id+'-marker-'+createdMarkerCount;
        createdMarkerCount++;
        var px_size = size + 'px';
        marker.pxsize = px_size;
        marker.style.width = px_size;
        marker.style.height = px_size;
        marker.style.margin = '0';
        marker.style.padding = '0';
        marker.style.backgroundColor = '#ffffff';
        marker.style.borderWidth = '2px';
        marker.style.borderColor = 'black';
        marker.style.borderStyle = 'solid';
        marker.style.MozBorderRadius = px_size;
        marker.style.borderRadius = px_size;
        marker.style.WebkitBorderRadius = px_size;
        return marker;
    };
}


var map;
var map_layer;
var marker_clip;
var trailPlotter;
var mapPanner;
var last_state_update_time;
var adi;

var state = {};
state.lat = null;
state.lon = null;
state.pitch = 0.0;
state.roll = 0.0;
state.heading = 0.0;
state.waypoints = null;



function initMap() {
    // var provider = new MM.BlueMarbleProvider();

    // Microsoft Bing
    // please use your own API key!  This is jjwiseman's!
    var key = "Anmc0b2q6140lnPvAj5xANM1rvF1A4CvVtr6H2VJvQcdnDvc8NL-I2C49owIe9xC";
    var style = 'AerialWithLabels';
    var provider = new MM.BingProvider(key, style);

    map_layer = new MM.Layer(provider);
    map = new MM.Map('map', map_layer);

    marker_clip = new MarkerClip(map);
    //var marker = marker_clip.createDefaultMarker(20);
    //var location = new MM.Location(0, 0);
    //marker.title = "lovedrone";
    //marker_clip.addMarker(marker, location);

    map.setCenterZoom(new MM.Location(20.0, 0), 18);

    setInterval(updateState, 250);
    $('#layerpicker').change(updateLayer);

    trailPlotter = new TrailPlotter(marker_clip);
    mapPanner = new MapPanner(map);
    
    adi = new ADI("adi");

    var zoomSlider = document.getElementById('zoom');
    zoomSlider.onchange = function() {
        var sliderProp = (zoomSlider.value - zoomSlider.min) / (zoomSlider.max - zoomSlider.min);
        var targetZoom = sliderProp * 18.0; 
        map.setZoom(targetZoom);
    };
}


function updateLinkStatus() {
    var now = (new Date()).getTime();
    if (!last_state_update_time) {
        $("#t_link").html('<span class="link error">NO</span>');
    } else if (now - last_state_update_time > 5000) {
        $("#t_link").html('<span class="link error">TIMEOUT</span>');
    } else if (now - last_state_update_time > 1000) {
        $("#t_link").html('<span class="link slow">SLOW</span>');
    } else {
        $("#t_link").html('<span class="link ok">OK</span>');
    }
}

function updateState() {
    $.getJSON("data",
<<<<<<< HEAD
              function(data){
                  state = data;
                  updateTelemetryDisplay();
                  updateMap();
                  last_state_update_time = new Date().getTime();
              });
=======
	      function(data){
		  state = data;
		  updateTelemetryDisplay();
		  updateMap();
		  last_state_update_time = new Date().getTime();
	      });
    /* Just to demonstrate the mavlink message api: */
    $.getJSON("mavlink/heartbeat", function(hb){
      console.log("num heartbeats: " + hb.index.toString() + " time_usec: " + hb.time_usec.toString());
    });
    /* case insensitive. mavlink/gps_raw_int works too. */
    $.getJSON("mavlink/GPS_RAW_INT", function(gps){
      console.log("altitude: " +  gps.msg.alt.toString()); 
    });
>>>>>>> 506e385d
    updateLinkStatus();
}


function updateMap() {
    var location = new MM.Location(state.lat, state.lon);
    if (!last_state_update_time) {
        map.setCenter(location);
    } else {
        mapPanner.setCenter(location);
    }
}


function updateTelemetryDisplay() {
    $("#t_lat").html(state.lat.toPrecision(11));
    $("#t_lon").html(state.lon.toPrecision(11));
    $("#t_alt").html(state.alt.toPrecision(4));
    $("#t_gspd").html(state.groundspeed.toPrecision(2));
    $("#t_aspd").html(state.airspeed.toPrecision(2));
    $("#t_hdg").html(state.heading);
    $("#t_flt_mode").html(state.flight_mode);
    now = new Date().getTime();
    $("#t_fps").html((1000.0 / (now - last_state_update_time)).toPrecision(3));
    if (state.gps_fix_type >= 3) {
        $("#t_gps").html('<span class="ok">OK</span>');
    } else if (state.gps_fix_type == 2) {
        $("#t_gps").html('<span class="slow">02</span>');
    } else if (state.gps_fix_type <= 1) {
        $("#t_gps").html('<span class="error">' + state.gps_fix_type + '</span>');
    }
    adi.setAttitude(state.pitch, state.roll);
    
    rotate_drone(state.heading);
    trailPlotter.update();
    marker_clip.setMarkerLocation(0, new MM.Location(state.lat, state.lon));
}


function rotate_drone(deg){
    var rotate = "rotate(" + (deg) + "deg);";
    var tr = new Array(
        "transform:" + rotate,
        "-moz-transform:" + rotate,
        "-webkit-transform:" + rotate,
        "-ms-transform:" + rotate,
        "-o-transform:" + rotate
    );

    var drone = document.getElementById("drone");
    drone.setAttribute("style", tr.join(";"));
}


function updateLayer() {
    var provider;
    var layerNum = $(this).attr('value');
    console.log("Switching to layer " + layerNum);
    var bing_key = "Anmc0b2q6140lnPvAj5xANM1rvF1A4CvVtr6H2VJvQcdnDvc8NL-I2C49owIe9xC";
    var style;
    if (layerNum == '1') {
        style = 'AerialWithLabels';
        provider = new MM.BingProvider(bing_key, style, function(provider) { map_layer.setProvider(provider); });
    } else if (layerNum == '2') {
        style = 'BirdseyeWithLabels';
        provider = new MM.BingProvider(bing_key, style, function(provider) { map_layer.setProvider(provider); });
    } else if (layerNum == '3') {
        style = 'Road';
        provider = new MM.BingProvider(bing_key, style, function(provider) { map_layer.setProvider(provider); });
    } else if (layerNum == '4') {
        provider = new MM.BlueMarbleProvider();
        map_layer.setProvider(provider);
    }
}<|MERGE_RESOLUTION|>--- conflicted
+++ resolved
@@ -300,20 +300,12 @@
 
 function updateState() {
     $.getJSON("data",
-<<<<<<< HEAD
               function(data){
                   state = data;
                   updateTelemetryDisplay();
                   updateMap();
                   last_state_update_time = new Date().getTime();
               });
-=======
-	      function(data){
-		  state = data;
-		  updateTelemetryDisplay();
-		  updateMap();
-		  last_state_update_time = new Date().getTime();
-	      });
     /* Just to demonstrate the mavlink message api: */
     $.getJSON("mavlink/heartbeat", function(hb){
       console.log("num heartbeats: " + hb.index.toString() + " time_usec: " + hb.time_usec.toString());
@@ -322,7 +314,6 @@
     $.getJSON("mavlink/GPS_RAW_INT", function(gps){
       console.log("altitude: " +  gps.msg.alt.toString()); 
     });
->>>>>>> 506e385d
     updateLinkStatus();
 }
 
