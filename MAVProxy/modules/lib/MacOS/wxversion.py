--- conflicted
+++ resolved
@@ -1,6 +1,6 @@
 #----------------------------------------------------------------------
 # Name:        wxversion
-# Purpose:     Allows a wxPython program to search for alternate 
+# Purpose:     Allows a wxPython program to search for alternate
 #              installations of the wxPython packages and modify sys.path
 #              so they will be found when "import wx" is done.
 #
@@ -123,7 +123,7 @@
              installed version to be considered a match.  Using this
              parameter allows you to change the selection from a soft,
              as close as possible match to a hard, exact match.
-        
+
     """
     if isinstance(versions, str):
         versions = [versions]
@@ -138,16 +138,16 @@
         # otherwise, raise an exception
         raise VersionError("A previously selected wx version does not match the new request.")
 
-    # If we get here then this is the first time wxversion is used, 
+    # If we get here then this is the first time wxversion is used,
     # ensure that wxPython hasn't been imported yet.
     if 'wx' in sys.modules or 'wxPython' in sys.modules:
         raise AlreadyImportedError("wxversion.select() must be called before wxPython is imported")
-    
+
     # Look for a matching version and manipulate the sys.path as
     # needed to allow it to be imported.
     installed = _find_installed(True)
     bestMatch = _get_best_match(installed, versions, optionsRequired)
-    
+
     if bestMatch is None:
         raise VersionError("Requested version of wxPython not found")
 
@@ -157,7 +157,7 @@
     if os.path.isdir(path64):
         sys.path.insert(0, path64)
     _selected = bestMatch
-        
+
 #----------------------------------------------------------------------
 
 UPDATE_URL = "http://wxPython.org/"
@@ -205,7 +205,7 @@
     if bestMatch is None:
         if _EM_DEBUG: # We'll do it this way just for the test code below
             raise VersionError("Requested version of wxPython not found")
-        
+
         import wx, webbrowser
         versions = "\n".join(["      "+ver for ver in getInstalled()])
         app = wx.App()
@@ -228,7 +228,7 @@
         sys.path.insert(0, path64)
     global _selected
     _selected = bestMatch
-        
+
 
 #----------------------------------------------------------------------
 
@@ -243,7 +243,7 @@
 
         :param optionsRequired: Same as in `select`.
     """
-    
+
     if isinstance(versions, str):
         versions = [versions]
     installed = _find_installed()
@@ -290,7 +290,7 @@
         # skip it if it's not a package dir
         if not os.path.isdir(pth):
             continue
-        
+
         base = os.path.basename(pth)
 
         # if it's a wx path that's already in the sys.path then mark
@@ -312,7 +312,7 @@
     if removeExisting:
         for rem in toRemove:
             del sys.path[sys.path.index(rem)]
-        
+
     installed.sort()
     installed.reverse()
     return installed
@@ -329,7 +329,7 @@
         # skip it if it's not a package dir
         if not os.path.isdir(pth):
             continue
-        
+
         # does it match the pattern?
         base = os.path.basename(pth)
         if fnmatch.fnmatchcase(base, _pattern):
@@ -360,12 +360,12 @@
 
     def Score(self, other, optionsRequired):
         score = 0
-        
+
         # whatever number of version components given in other must
         # match exactly
         minlen = min(len(self.version), len(other.version))
         if self.version[:minlen] != other.version[:minlen]:
-            return 0        
+            return 0
         score += 1
 
         # check for matching options, if optionsRequired then the
@@ -375,10 +375,10 @@
                 score += 1
             elif optionsRequired:
                 return 0
-            
+
         return score
 
-    
+
     def CheckOptions(self, other, optionsRequired):
         # if options are not required then this always succeeds
         if not optionsRequired:
@@ -390,26 +390,26 @@
                 return False
         return True
 
-            
-   
+
+
     def __lt__(self, other):
         return self.version < other.version or \
                (self.version == other.version and self.options < other.options)
     def __le__(self, other):
         return self.version <= other.version or \
                (self.version == other.version and self.options <= other.options)
-    
+
     def __gt__(self, other):
         return self.version > other.version or \
                (self.version == other.version and self.options > other.options)
     def __ge__(self, other):
         return self.version >= other.version or \
                (self.version == other.version and self.options >= other.options)
-    
+
     def __eq__(self, other):
         return self.version == other.version and self.options == other.options
-        
-    
+
+
 
 #----------------------------------------------------------------------
 
@@ -419,8 +419,8 @@
     #ensureMinimal('2.5')
     #pprint.pprint(sys.path)
     #sys.exit()
-    
-    
+
+
     def test(version, optionsRequired=False):
         # setup
         savepath = sys.path[:]
@@ -447,8 +447,8 @@
         sys.path = savepath[:]
         global _selected
         _selected = None
-        
-        
+
+
     # make some test dirs
     names = ['wx-2.4-gtk-ansi',
              'wx-2.5.2-gtk2-unicode',
@@ -465,7 +465,7 @@
 
     # setup sys.path to see those dirs
     sys.path.append('/tmp')
-    
+
 
     # now run some tests
     pprint.pprint( getInstalled())
@@ -475,7 +475,7 @@
     print("Current sys.path:")
     pprint.pprint(sys.path)
     print("")
-    
+
     test("2.4")
     test("2.5")
     test("2.5-gtk2")
@@ -487,12 +487,12 @@
     test(["2.6-unicode", "2.7-unicode"])
     test(["2.6", "2.7"])
     test(["2.6-unicode", "2.7-unicode"], optionsRequired=True)
-    
-    
-    
+
+
+
     # There isn't a unicode match for this one, but it will give the best
     # available 2.4.  Should it give an error instead?  I don't think so...
-    test("2.4-unicode") 
+    test("2.4-unicode")
 
     # Try asking for multiple versions
     test(["2.5.2", "2.5.3", "2.6"])
@@ -507,11 +507,7 @@
     try:
         select("2.4")
         select("2.5")
-<<<<<<< HEAD
     except VersionError as e:
-=======
-    except     VersionError as e:
->>>>>>> ce5f0d0d
         print("Asked for incompatible versions, got Exception:", e)
 
     _EM_DEBUG=1
@@ -520,11 +516,7 @@
     testEM("2.6-unicode", True)
     try:
         testEM("2.9")
-<<<<<<< HEAD
     except VersionError as e:
-=======
-    except     VersionError as e:
->>>>>>> ce5f0d0d
         print("EM: Asked for 2.9:\t got Exception:", e)
 
     # cleanup
@@ -533,4 +525,3 @@
         os.rmdir(os.path.join(d, 'wx'))
         os.rmdir(d)
 
-        