--- conflicted
+++ resolved
@@ -12,14 +12,9 @@
         self.add_command('setspeed', self.cmd_do_change_speed, "do_change_speed")
         self.add_command('setyaw', self.cmd_condition_yaw, "condition_yaw")
         self.add_command('takeoff', self.cmd_takeoff, "takeoff")
-<<<<<<< HEAD
         self.add_command('velocity', self.cmd_velocity, "velocity")
         self.add_command('cammsg', self.cmd_takeoff, "cammsg")
-=======
-        self.add_command('cammsg', self.cmd_cammsg, "cammsg")
         self.add_command('camctrlmsg', self.cmd_camctrlmsg, "camctrlmsg")
-    
->>>>>>> 09572f42
 
     def cmd_takeoff(self, args):
         '''take off'''
@@ -43,8 +38,6 @@
                 0, # param6
                 altitude) # param7
 
-<<<<<<< HEAD
-=======
     def cmd_camctrlmsg(self, args):
         '''camctrlmsg'''
         
@@ -62,25 +55,12 @@
             60, # param6
             70) # param7
 
->>>>>>> 09572f42
     def cmd_cammsg(self, args):
         '''cammsg'''
   
         print("Sent DIGICAM_CONTROL CMD_LONG")
         self.master.mav.command_long_send(
             self.settings.target_system,  # target_system
-<<<<<<< HEAD
-            mavutil.mavlink.MAV_COMP_ID_SYSTEM_CONTROL, # target_component
-            mavutil.mavlink.MAV_CMD_DO_DIGICAM_CONTROL, # command
-            0, # confirmation
-            0, # param1
-            0, # param2
-            0, # param3
-            0, # param4
-            0, # param5
-            0, # param6
-            altitude) # param7
-=======
             0, # target_component
             mavutil.mavlink.MAV_CMD_DO_DIGICAM_CONTROL, # command
             0, # confirmation
@@ -91,7 +71,6 @@
             50, # param5
             60, # param6
             70) # param7
->>>>>>> 09572f42
 
     def cmd_do_change_speed(self, args):
         '''speed value'''
